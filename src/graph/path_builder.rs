use crate::graph::{Path, PathBuilderStats, PathElement};
use crate::utility::IsStopped;
use crate::utility::{Bbox, MotionDetector, StopDetector};
use crate::CONFIG;

/// Returns a vector of paths given a stream
///
/// The stream is split between two points if their temporal difference exceeds
/// `connection_timeout` as it is set in the [config](Config) file.
/// Then, paths are constructed from the stream using a [stop detector](StopDetector).
pub fn get_paths(stream: Vec<[f64; 3]>, stats: &mut PathBuilderStats) -> Vec<Path> {
    stats.streams_handled += 1;
    let splitted_streams = split_stream_on_timeout(&stream, stats);
    let paths: Vec<Path> = splitted_streams
        .into_iter()
        .map(|stream| {
            let path = build_path(stream);
            stats.path_lens.push(path.len());
            path
        })
        .collect();
    paths
}

/// Classify stops and routes of a stream
///
/// Should be called after `split_stream`.
fn build_path(stream: Vec<[f64; 3]>) -> Path {
    // This function should be called after split_stream
    let mut sd = StopDetector::new();
    let mut md = MotionDetector::new();
    let mut builder: PathBuilder = PathBuilder::new();
    stream.into_iter().for_each(|point| {
        let md_stop: IsStopped = md.is_stopped(&point);
        // The stop detector switches to `IsStopped::No` when its spatial
        // limit is exceeded. Then, it is `reset` once the motion detector
        // senses movement speed is above a fixed threshold.
        // Note that resetting sd result in is_stopped() => No
        match md_stop {
            IsStopped::Maybe | IsStopped::Yes => (),
            IsStopped::No => sd.reset(),
        }
        let sd_stop: IsStopped = sd.is_stopped(&point);
        builder.add_pt(point, sd_stop);
    });
    let path = builder.get_path();
    path.verify();
    path
}

fn split_stream_on_timeout(
    stream: &[[f64; 3]],
    stats: &mut PathBuilderStats,
) -> Vec<Vec<[f64; 3]>> {
    let connection_timeout = CONFIG.connection_timeout;
    let mut last_timestamp = stream[0][2];
    let mut result = vec![];
    let mut partial_result = vec![];
    let mut timeouts = vec![];
    for point in stream {
        let current_timestamp = point[2];
        if current_timestamp - last_timestamp > connection_timeout {
            result.push(partial_result);
            partial_result = vec![*point];
            timeouts.push(current_timestamp - last_timestamp);
        } else {
            partial_result.push(*point);
        }
        last_timestamp = current_timestamp;
    }
    result.push(partial_result);
    stats.timeouts.append(&mut timeouts);
    result
}

#[derive(Clone, Debug)]
/// Stores points until we can classify them as either `Stop` or `Route`
struct PointsForElement {
    pts: Vec<[f64; 3]>,
}

impl PointsForElement {
    fn push(&mut self, point: [f64; 3]) {
        self.pts.push(point);
    }

    fn to_stop(&self) -> PathElement {
        PathElement::new_stop(&self.pts)
    }

    fn to_route(&self) -> PathElement {
        PathElement::new_route(&self.pts)
    }

    /// Remove all points
    fn reset(&mut self) {
        self.pts = vec![];
    }
}

struct PathBuilder {
    path: Path,
    trj: Vec<[f64; 3]>,
    bbox: Option<Bbox>,
    building_initial_stop: bool,
}

impl PathBuilder {
    pub fn new() -> PathBuilder {
        PathBuilder {
            path: Path::new(),
            trj: vec![],
            bbox: None,
            building_initial_stop: true,
        }
    }
    /// All points are added to a trajectory.
    /// Initially, a stop contain a single point p.
    /// Routes connected to a stop start/end with p.
    /// Stops are expanded in `finalize_path`.
    fn add_pt(&mut self, point: [f64; 3], is_stopped: IsStopped) {
        // add point to the trj
        self.trj.push(point);
        if self.building_initial_stop {
            // We're building the initial stop
            if let Some(bbox) = self.bbox {
                let mut tmp_bbox = bbox;
                tmp_bbox.insert_point(&point);
                if tmp_bbox.verify_spatial() {
                    self.bbox = Some(tmp_bbox);
                } else {
                    let stop = PathElement::Stop(bbox);
                    self.bbox = None;
                    self.path.push(stop);
                    self.building_initial_stop = false;
                    println!("Finished building initial stop");
                }
            } else {
                print!("Initializing path:");
                self.bbox = Some(Bbox::new(&[point]));
            }
        } else {
            match is_stopped {
                IsStopped::Maybe => {
                    print!("M");
                    // Try adding to current bbox if it exists
                    // if its full push to path and set bbox to none.
                    if let Some(bbox) = self.bbox {
                        let mut tmp_bbox = bbox;
                        tmp_bbox.insert_point(&point);
                        if tmp_bbox.verify_spatial() {
                            self.bbox = Some(tmp_bbox);
                        } else {
                            // insert route leading to this stop
                            let last_point = self.trj.pop().unwrap();
                            let route = PathElement::Route(self.trj.clone());
                            self.path.push(route);
                            // Save the stop to path and clear bbox.
                            self.trj = vec![last_point, point];
                            let stop = PathElement::Stop(bbox);
                            self.bbox = None;
                            self.path.push(stop);
                        }
                    }
                }
                IsStopped::Yes => {
                    print!("Y");
                    if let Some(mut bbox) = self.bbox {
                        bbox.insert_point(&point);
                        if bbox.verify_spatial() {
                            self.bbox = Some(bbox)
                        } else {
                            panic!(
                                "Odd, this shouldn't happen!\npath: {}\npoint:{:?}\nbbox:{}",
                                self.path, point, bbox
                            );
                        }
                    } else {
                        let bbox = Bbox::new(&[point]);
                        self.bbox = Some(bbox);
                        if !self.path.is_empty() {
                            let route = PathElement::Route(self.trj.clone());
                            self.path.push(route);
                            self.trj = vec![point];
                        } else {
                            let stop = PathElement::Stop(bbox);
                            self.path.push(stop);
                        }
                    }
                }
<<<<<<< HEAD
            }
        }
        self.points.reset();
    }

    fn add_to_stop(&mut self, pt: [f64; 3]) {
        if !self.points.pts.is_empty() {
            self.handle_points(IsStopped::Yes);
        }
        let last_element = self.path.last_element().unwrap();
        match last_element {
            PathElement::Stop(bbox) => {
                // Continue building stop
                let mut tmp_bbox = bbox;
                tmp_bbox.insert_point(&pt);
                // Check if adding the point forms a valid bbox
                if !tmp_bbox.verify_spatial() {
                    panic!("Warning: bbox exceeds limit!! {}", tmp_bbox);
                } else {
                    self.last_point_in_stop = Some(pt);
                    self.path.add_points(&[pt]);
=======
                IsStopped::No => {
                    print!("N");
                    if let Some(bbox) = self.bbox {
                        let stop = PathElement::Stop(bbox);
                        self.path.push(stop);
                    }
                    self.bbox = None;
>>>>>>> b689122e
                }
            }
        }
    }

    fn finalize_path(&mut self) {
        if let Some(last_elm) = self.path.last_element() {
            println!("\nFinalizing..");
            // Ensure path ends with a `Stop`
            if let PathElement::Route(trj) = last_elm {
                println!("\tCase:Route");
                let start = trj[0];
                let end = trj[trj.len() - 1];
                let bbox = self.bbox.unwrap();
                if bbox.contains_point(&start) & bbox.contains_point(&end) {
                    // the current route is completely contained in Stop
                    // so remove it from the path
                    self.path.remove_last();
                } else {
                    self.path.push(PathElement::Stop(self.bbox.unwrap()));
                }
            } else if let PathElement::Stop(_) = last_elm {
                println!("\tCase:Stop");
                let trj = self.trj.clone();
                let end = trj[trj.len() - 1];
                let route = PathElement::Route(trj);
                self.path.push(route);
                let stop = if let Some(bbox) = self.bbox {
                    PathElement::Stop(bbox)
                } else {
                    // Construct degenerate stop
                    PathElement::Stop(Bbox::new(&[end]))
                };
                self.path.push(stop);
            }
            if self.path.len() > 1 {
                self.path.expand_stops();
            }
            println!("Finalized:\n{}", self.path);
        } else if self.trj.len() > 5 {
            // When a certain amount of points have been used we don't ignore the stop
            self.path.push(PathElement::Stop(self.bbox.unwrap()));
        }
    }

    fn get_path(&mut self) -> Path {
        self.finalize_path();
        self.path.verify();
        self.path.clone()
    }
}

#[cfg(test)]
mod test {
    use super::*;

    #[test]
    fn split_stream() {
        let stream = vec![
            [0., 0., 1.],
            [0., 0., 2.],
            [0., 0., 3.],
            [0., 0., 4.],
            [0., 0., 9.],
            [0., 0., 10.],
            [0., 0., 11.],
            [0., 0., 12.],
            [0., 0., 13.],
            [0., 0., 14.],
        ];
        let connection_timeout = 3.0;
        let mut stats = PathBuilderStats::default();
        let streams = split_stream_on_timeout(&stream, connection_timeout, &mut stats);
        assert_eq!(streams.len(), 2);
        assert_eq!(streams[0].len(), 4);
        assert_eq!(streams[1].len(), 6);
    }

    #[test]
    fn new() {
        let config = Config::default();
        let pb = PathBuilder::new(&config);
        assert!(pb.path.is_empty());
        assert!(pb.path_element.is_none());
    }

    #[test]
    fn add_point_stopped() {
        let config = Config::default();
        let mut pb = PathBuilder::new(&config);
        pb.add_pt([1., 1., 2.], false);
        assert!(pb.path.is_empty());
        assert!(pb.path_element.is_some());
    }

    #[test]
    fn add_point_moving() {
        let config = Config::default();
        let mut pb = PathBuilder::new(&config);
        pb.add_pt([1., 1., 2.], true);
        assert_eq!(pb.path.len(), 1);
        assert!(pb.path_element.is_some());
    }

    #[test]
    fn add_point_alternate_moving() {
        let config = Config::default();
        let mut pb = PathBuilder::new(&config);
        pb.add_pt([0., 0., 0.], false);
        pb.add_pt([1., 1., 1.], true);
        pb.add_pt([2., 2., 2.], false);
        pb.add_pt([3., 3., 3.], true);
        pb.add_pt([4., 4., 4.], false);
        pb.add_pt([5., 5., 5.], true);
        pb.add_pt([6., 6., 6.], false);
        assert_eq!(pb.path.len(), 6, "{:?}", pb.path);
    }

    #[test]
    fn verify_test() {
        let trj: Vec<[f64; 3]> = vec![];
        let bbox = Bbox::new(&[[0., 0., 0.]]);
        let path: Vec<PathElement> = vec![
            PathElement::Stop(bbox),
            PathElement::Route(trj.clone()),
            PathElement::Stop(bbox),
            PathElement::Route(trj),
            PathElement::Stop(bbox),
        ];
        assert!(path.verify());
    }
}<|MERGE_RESOLUTION|>--- conflicted
+++ resolved
@@ -188,29 +188,6 @@
                         }
                     }
                 }
-<<<<<<< HEAD
-            }
-        }
-        self.points.reset();
-    }
-
-    fn add_to_stop(&mut self, pt: [f64; 3]) {
-        if !self.points.pts.is_empty() {
-            self.handle_points(IsStopped::Yes);
-        }
-        let last_element = self.path.last_element().unwrap();
-        match last_element {
-            PathElement::Stop(bbox) => {
-                // Continue building stop
-                let mut tmp_bbox = bbox;
-                tmp_bbox.insert_point(&pt);
-                // Check if adding the point forms a valid bbox
-                if !tmp_bbox.verify_spatial() {
-                    panic!("Warning: bbox exceeds limit!! {}", tmp_bbox);
-                } else {
-                    self.last_point_in_stop = Some(pt);
-                    self.path.add_points(&[pt]);
-=======
                 IsStopped::No => {
                     print!("N");
                     if let Some(bbox) = self.bbox {
@@ -218,7 +195,6 @@
                         self.path.push(stop);
                     }
                     self.bbox = None;
->>>>>>> b689122e
                 }
             }
         }
@@ -291,7 +267,7 @@
         ];
         let connection_timeout = 3.0;
         let mut stats = PathBuilderStats::default();
-        let streams = split_stream_on_timeout(&stream, connection_timeout, &mut stats);
+        let streams = split_stream_on_timeout(&stream, &mut stats);
         assert_eq!(streams.len(), 2);
         assert_eq!(streams[0].len(), 4);
         assert_eq!(streams[1].len(), 6);
